{
  "name": "eatems",
  "version": "0.1.0",
  "private": true,
  "dependencies": {
<<<<<<< HEAD
    "@reduxjs/toolkit": "^2.2.1",
    "@svgr/webpack": "^8.1.0",
=======
    "@babel/plugin-proposal-private-property-in-object": "^7.21.11",
    "@reduxjs/toolkit": "^2.2.1",
>>>>>>> 7c2a06c4
    "@testing-library/jest-dom": "^5.17.0",
    "@testing-library/react": "^13.4.0",
    "@testing-library/user-event": "^13.5.0",
    "axios": "^1.6.7",
<<<<<<< HEAD
    "babel": "^5.8.38",
=======
>>>>>>> 7c2a06c4
    "lodash.debounce": "^4.0.8",
    "node": "^20.16.0",
    "react": "^18.2.0",
    "react-cookie": "^7.1.0",
    "react-dom": "^18.2.0",
    "react-redux": "^9.1.0",
    "react-router-dom": "^6.22.1",
    "react-scripts": "^5.0.1",
    "resolve-url-loader": "^5.0.0",
    "web-vitals": "^2.1.4",
    "webpack": "^5.93.0",
    "webpack-cli": "^5.1.4"
  },
  "scripts": {
    "start": "react-scripts start",
    "build": "react-scripts build",
    "test": "react-scripts test",
    "eject": "react-scripts eject",
    "start:legacy": "node --openssl-legacy-provider node_modules/.bin/react-scripts start",
    "build:legacy": "node --openssl-legacy-provider node_modules/.bin/react-scripts build"
  },
  "engines": {
    "node": "16.20.2"
  },
  "eslintConfig": {
    "extends": [
      "react-app",
      "react-app/jest"
    ]
  },
  "browserslist": {
    "production": [
      ">0.2%",
      "not dead",
      "not op_mini all"
    ],
    "development": [
      "last 1 chrome version",
      "last 1 firefox version",
      "last 1 safari version"
    ]
  },
  "devDependencies": {
    "@babel/plugin-transform-private-property-in-object": "^7.24.7",
    "prettier": "3.2.5"
<<<<<<< HEAD
  },
  "babel": {
    "presets": [
      "@babel/preset-env",
      "@babel/preset-react"
    ],
    "plugins": [
      "@babel/plugin-proposal-private-methods",
      "@babel/plugin-proposal-private-property-in-object"
    ]
=======
>>>>>>> 7c2a06c4
  }
}<|MERGE_RESOLUTION|>--- conflicted
+++ resolved
@@ -3,21 +3,12 @@
   "version": "0.1.0",
   "private": true,
   "dependencies": {
-<<<<<<< HEAD
-    "@reduxjs/toolkit": "^2.2.1",
-    "@svgr/webpack": "^8.1.0",
-=======
     "@babel/plugin-proposal-private-property-in-object": "^7.21.11",
     "@reduxjs/toolkit": "^2.2.1",
->>>>>>> 7c2a06c4
     "@testing-library/jest-dom": "^5.17.0",
     "@testing-library/react": "^13.4.0",
     "@testing-library/user-event": "^13.5.0",
     "axios": "^1.6.7",
-<<<<<<< HEAD
-    "babel": "^5.8.38",
-=======
->>>>>>> 7c2a06c4
     "lodash.debounce": "^4.0.8",
     "node": "^20.16.0",
     "react": "^18.2.0",
@@ -63,18 +54,5 @@
   "devDependencies": {
     "@babel/plugin-transform-private-property-in-object": "^7.24.7",
     "prettier": "3.2.5"
-<<<<<<< HEAD
-  },
-  "babel": {
-    "presets": [
-      "@babel/preset-env",
-      "@babel/preset-react"
-    ],
-    "plugins": [
-      "@babel/plugin-proposal-private-methods",
-      "@babel/plugin-proposal-private-property-in-object"
-    ]
-=======
->>>>>>> 7c2a06c4
   }
 }